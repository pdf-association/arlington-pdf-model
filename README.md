--- conflicted
+++ resolved
@@ -1,10 +1,6 @@
 # PDF 2.0 Grammar (sort of)
 
-<<<<<<< HEAD
-We extracted all tables from PDF 2.0 and represent them in series of CSV files (generated from excel) Each CSV file basically represents specific dictionary in PDF with allowed keys. 
-=======
 We extracted all tables from PDF 2.0 and represent them in series of CSV files (generated from spreadsheet, using LibreOffice Calc). Each CVS file basically represents specific dictionary in PDF with allowed keys.
->>>>>>> e2d852b8
 
 ## Basic types
 ISO32000-2 defines few basic types, but from inside of the spec we refer "some other" types as well. Therefore we work with following basic types:
@@ -40,23 +36,9 @@
 - Link			- name of another csv file for validating "this" container
 
 # Tool / Validator
-<<<<<<< HEAD
-This repository contains a commandline tool based on the PDFix library that allows two different tasks
-
-## validates CSV files
-Checks the uniformity of all csv files
-	- number of columns
-	- if all types are one of basic types
-	- if all links to other csv files do exist
-	- if all csv files are reachable from Catalog.csv
-
-## validates PDF file
-Starting from Catalog, the tool validates 
-=======
 This repository contains a commandline tool based on the PDFix library that allows two different tasks:
 - validates CSV files. Check the uniformity (number of columns), if all types are one of basic types etc..
 - validates PDF file. Starting from Catalog, the tool validates:
->>>>>>> e2d852b8
 	- if required keys are present
 	- if values are of proper type
 	- if objects are indirect if required
