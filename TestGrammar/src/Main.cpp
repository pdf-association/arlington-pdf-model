///////////////////////////////////////////////////////////////////////////////
// Main.cpp
// Copyright 2020 PDF Association, Inc. https://www.pdfa.org
//
// This material is based upon work supported by the Defense Advanced
// Research Projects Agency (DARPA) under Contract No. HR001119C0079.
// Any opinions, findings and conclusions or recommendations expressed
// in this material are those of the author(s) and do not necessarily
// reflect the views of the Defense Advanced Research Projects Agency
// (DARPA). Approved for public release.
//
// SPDX-License-Identifier: Apache-2.0
// Contributors: Roman Toda, Frantisek Forgac, Normex
///////////////////////////////////////////////////////////////////////////////

#include <exception>
#include <iostream>
#include <string>

#if defined __linux__
#include <cstring>
#endif

#include <filesystem>
#include "Pdfix.h"

#include "Initialization.hpp"
#include "ParseObjects.h"
#include "CheckGrammar.h"
#include "TestGrammarVers.h"

void show_help() {
  std::cout << "TestGrammar ver." << TestGrammar_VERSION << std::endl;
  std::cout << "Validates PDF file against grammar defined by list of TSV files." << std::endl;
  std::cout << std::endl;
  std::cout << "to validate single pdf file:" << std::endl;
  std::cout << "  testgrammar <input_file> <grammar_folder> <report_file>" << std::endl;
  std::cout << "    input_file      - full pathname to input pdf" << std::endl;
  std::cout << "    grammar_folder  - folder with tsv files representing PDF 2.0 Grammar" << std::endl;
  std::cout << "    report_file     - file for storing results" << std::endl;
  std::cout << std::endl;
  std::cout << "to validate folder with pdf files:" << std::endl;
  std::cout << "  testgrammar <input_folder> <grammar_folder> <report_folder>" << std::endl;
  std::cout << "    input_folder      - folder with pdf files" << std::endl;
  std::cout << "    grammar_folder    - folder with tsv files representing PDF 2.0 Grammar" << std::endl;
  std::cout << "    report_folder     - folder for storing results" << std::endl;
  std::cout << std::endl;
  std::cout << "to checks grammar itself:" << std::endl;
  std::cout << "  testgrammar -v <grammar_folder> <report_file>" << std::endl;
  std::cout << "    grammar_folder  - folder with tsv files representing PDF 2.0 Grammar" << std::endl;
  std::cout << "    report_file     - file for storing results" << std::endl;
  std::cout << std::endl;
  std::cout << "to compare with Adobe's grammar (not implemented yet):" << std::endl;
  std::cout << "  testgrammar -c <grammar_folder> <report_file> <adobe_grammar_file>" << std::endl;
  std::cout << "    grammar_folder      - folder with tsv files representing PDF 2.0 Grammar" << std::endl;
  std::cout << "    report_file         - file for storing results" << std::endl;
  std::cout << "    adobe_grammar_file  - ????" << std::endl;
}

#ifdef _WIN32
int wmain(int argc, wchar_t* argv[]) {
#elif defined __linux__
int main(int argc, char* argv[]) {
#endif
  //clock_t tStart = clock();
  if (argc == 1) {
    show_help();
    return 0;
  }

  try {
    std::wstring a1, a2, a3, a4;
    auto i = 1;

#ifdef _WIN32
    // Simplistic attempt at support for folder and filenames from non-std code pages...
    setlocale(LC_CTYPE, "en_US.UTF-8");

    if (argc > i) a1 = argv[i++];
    if (argc > i) a2 = argv[i++];
    if (argc > i) a3 = argv[i++];
    if (argc > i) a4 = argv[i++];
#elif defined __linux__
    if (argc > i) a1 = utf8ToUtf16(argv[i++]);
    if (argc > i) a2 = utf8ToUtf16(argv[i++]);
    if (argc > i) a3 = utf8ToUtf16(argv[i++]);
    if (argc > i) a4 = utf8ToUtf16(argv[i++]);
#endif

    if (a1== L"/?") {
      show_help();
      return 0;
    }

    std::string grammar_folder = check_folder_path(ToUtf8(a2));
    std::wstring save_path = a3; //"w:\\report.txt";

    // check grammar itself?
    if (a1 == L"-v") {
      std::ofstream ofs;
      ofs.open(ToUtf8(save_path));
      CheckGrammar(grammar_folder, ofs);
      ofs.close();
      return 0;
    }

    std::wstring input_file = a1;

    // init PDFix
    Initialization();
    if (a1 == L"-c") {
      std::ofstream ofs;
      ofs.open(ToUtf8(save_path));
      CompareWithAdobe(a4, grammar_folder, ofs);
      ofs.close();
    }
    else {
      Pdfix* pdfix = GetPdfix();
      PdfDoc* doc = nullptr;
      auto single_pdf = [&](const std::wstring& file_name, std::wstring report_file_name) {
        std::wstring open_file = file_name;
        //open report file
        std::ofstream ofs;
        ofs.open(ToUtf8(report_file_name));
        ofs << "BEGIN - TestGrammar ver." << TestGrammar_VERSION << " - \"" << ToUtf8(file_name) << "\"" << std::endl;

        doc = pdfix->OpenDoc(open_file.c_str(), L"");
<<<<<<< HEAD
        if (doc != nullptr) {
          //acquire catalog
          //PdsObject* root = doc->GetRootObject();
          //if (root != nullptr) {
          //  CParsePDF parser(doc, grammar_folder, ofs);
          //  parser.parse_object(root, "Catalog", "Catalog");
          //}
          //else ofs << "Failed to open:" << ToUtf8(file_name) << std::endl;
//          PdsObject* obj = doc->GetObjectById(2120);
          //PdsObject* obj = doc->GetObjectById(5);
          //if (obj->GetObjectType() == kPdsDictionary) {
          //  PdsDictionary* dict_obj = (PdsDictionary*)obj;
          //  auto exists = dict_obj->Known(L"Key");
          //  PdsObject* inner_obj = dict_obj->Get(L"Key");
          //}
     

          PdsObject* trailer = doc->GetTrailerObject();
          if (trailer != nullptr) {
            CParsePDF parser(doc, grammar_folder, ofs);
            parser.parse_object(trailer, "FileTrailer", "Trailer");
          } else ofs << "Failed to acquire Trailer in:" << ToUtf8(file_name) << std::endl;
          doc->Close();
=======
        try {
          if (doc != nullptr) {
            //acquire catalog
            //PdsObject* root = doc->GetRootObject();
            //if (root != nullptr) {
            //  CParsePDF parser(doc, grammar_folder, ofs);
            //  parser.parse_object(root, "Catalog", "Catalog");
            //}
            //else ofs << "Failed to open:" << ToUtf8(file_name) << std::endl;

            PdsObject* trailer = doc->GetTrailerObject();
            if (trailer != nullptr) {
              CParsePDF parser(doc, grammar_folder, ofs);
              parser.parse_object(trailer, "FileTrailer", "Trailer");
            } else {
              ofs << "Failed to acquire Trailer in:" << ToUtf8(file_name) << std::endl;
            }
          }
          else {
            ofs << "Failed to open:" << ToUtf8(file_name) << std::endl;
          }
        }
        catch (std::exception& ex) {
            ofs << "EXCEPTION: " << ex.what() << std::endl;
>>>>>>> c94006cd
        }
        // Finally...
        ofs << "END" << std::endl;
        ofs.close();
        if (doc != nullptr) {
          doc->Close();
        }
      };

      if (folder_exists(input_file)) {
        const std::filesystem::path p(input_file);
        const std::filesystem::path outdir(save_path);  // manage any trailing slash or slosh as necessary
        for (const auto& entry : std::filesystem::recursive_directory_iterator(p)) {
          if (entry.is_regular_file() && entry.path().extension().wstring() == L".pdf") {
            std::filesystem::path rptfile(outdir);
            rptfile = rptfile / entry.path().stem();
            rptfile.replace_extension(".txt"); // change .pdf to .txt 
            std::cout << "Processing \"" << entry.path().string() << "\" to \"" << rptfile.string() << "\"" << std::endl;
            single_pdf(entry.path().wstring(), rptfile.wstring());
          }
        }
      }
      else
        single_pdf(input_file, save_path);

      pdfix->Destroy();
    }
  }
  catch (std::exception & ex) {
    std::cerr << "EXCEPTION: " << ex.what() << std::endl;
    return 1;
  }

  return 0;
}<|MERGE_RESOLUTION|>--- conflicted
+++ resolved
@@ -125,31 +125,6 @@
         ofs << "BEGIN - TestGrammar ver." << TestGrammar_VERSION << " - \"" << ToUtf8(file_name) << "\"" << std::endl;
 
         doc = pdfix->OpenDoc(open_file.c_str(), L"");
-<<<<<<< HEAD
-        if (doc != nullptr) {
-          //acquire catalog
-          //PdsObject* root = doc->GetRootObject();
-          //if (root != nullptr) {
-          //  CParsePDF parser(doc, grammar_folder, ofs);
-          //  parser.parse_object(root, "Catalog", "Catalog");
-          //}
-          //else ofs << "Failed to open:" << ToUtf8(file_name) << std::endl;
-//          PdsObject* obj = doc->GetObjectById(2120);
-          //PdsObject* obj = doc->GetObjectById(5);
-          //if (obj->GetObjectType() == kPdsDictionary) {
-          //  PdsDictionary* dict_obj = (PdsDictionary*)obj;
-          //  auto exists = dict_obj->Known(L"Key");
-          //  PdsObject* inner_obj = dict_obj->Get(L"Key");
-          //}
-     
-
-          PdsObject* trailer = doc->GetTrailerObject();
-          if (trailer != nullptr) {
-            CParsePDF parser(doc, grammar_folder, ofs);
-            parser.parse_object(trailer, "FileTrailer", "Trailer");
-          } else ofs << "Failed to acquire Trailer in:" << ToUtf8(file_name) << std::endl;
-          doc->Close();
-=======
         try {
           if (doc != nullptr) {
             //acquire catalog
@@ -174,7 +149,6 @@
         }
         catch (std::exception& ex) {
             ofs << "EXCEPTION: " << ex.what() << std::endl;
->>>>>>> c94006cd
         }
         // Finally...
         ofs << "END" << std::endl;
