/*
 * Gcxml.java
 * Copyright 2020 PDF Association, Inc. https://www.pdfa.org
 *
 * This material is based upon work supported by the Defense Advanced
 * Research Projects Agency (DARPA) under Contract No. HR001119C0079.
 * Any opinions, findings and conclusions or recommendations expressed
 * in this material are those of the author(s) and do not necessarily
 * reflect the views of the Defense Advanced Research Projects Agency
 * (DARPA). Approved for public release.
 *
 * SPDX-License-Identifier: Apache-2.0
 * Contributors: Roman Toda, Frantisek Forgac, Normex
 */
package gcxml;

import java.io.File;

/**
 *
 * @author fero
 */
public class Gcxml {

<<<<<<< HEAD
    /**
     * @param args the command line arguments
     */
    public static final String grammar_version = "0.3.0";
    
=======
	/**
	 * gcxml version string
	 */
    public static final String grammar_version = "0.2.8";

>>>>>>> c94006cd
    public static void main(String[] args) {
        final String delimiter = "\t";
        String inputFolder = inputFolder = System.getProperty("user.dir") + "/tsv/latest/";
        File folder = new File(inputFolder);
        File[] listOfFiles = folder.listFiles();

        if(args.length > 0){
            String argument = args[0];

            switch (argument){
                case "--all":
                    System.out.println("gcxml " + grammar_version);
                    double[] pdf_versions = {1.0, 1.1, 1.2, 1.3, 1.4, 1.5, 1.6, 1.7, 2.0};
                    for(int i = 0; i < pdf_versions.length; i++ ){
                        XMLCreator xmlcreator = new XMLCreator(listOfFiles, delimiter, String.valueOf(pdf_versions[i]));
                        xmlcreator.convertFile();
                    }
                    TSVUpdater tsv = new TSVUpdater();
                    break;
                case "--conv":
                    System.out.println("gcxml " + grammar_version);
                    if(args.length>1 && (!args[1].isEmpty())){
                        String pdf_version = args[1];
                        XMLCreator xmlcreator = new XMLCreator(listOfFiles, delimiter, pdf_version);
                        xmlcreator.convertFile();
                    }else{
                        System.out.println("No version specified. Valid options for pdf versions are: 1.0, 1.1, 1.2, 1.3, 1.4, 1.5, 1.6, 1.7, 2.0 .");
                    }
                    break;
                case "--sin":
                    System.out.println("gcxml " + grammar_version);
                    if(args.length>1 && !args[1].isEmpty()){
                        String version = args[1];
                        if(version.equals("1.0") || version.equals("1.1") || version.equals("1.2")
                            || version.equals("1.3") || version.equals("1.4") || version.equals("1.5")
                            || version.equals("1.6") || version.equals("1.7") || version.equals("2.0")){
                            XMLQuery query = new XMLQuery();
                            query.SinceVersion(version);
                        }else if(version.equals("-all")){
                            XMLQuery query = new XMLQuery();
                            query.SinceVersion();
                        }else{
                            System.out.println("There is no such PDF version. Correct values are: 1.0, 1.1, 1.2, 1.3, 1.4, 1.5, 1.6, 1.7 or 2.0");
                        }
                    }else{
                        System.out.println("PDF version was not specified. Correct values are: 1.0, 1.1, 1.2, 1.3, 1.4, 1.5, 1.6, 1.7 or 2.0");
                        System.out.println("If you want to display all keys and their version use '-all' as parameter.");
                    }
                    break;
                case "--dep":
                    System.out.println("gcxml " + grammar_version);
                    if(args.length>1 && !args[1].isEmpty()){
                        String version = args[1];
                        if(version.equals("1.0") || version.equals("1.1") || version.equals("1.2")
                            || version.equals("1.3") || version.equals("1.4") || version.equals("1.5")
                            || version.equals("1.6") || version.equals("1.7") || version.equals("2.0")){
                            XMLQuery query = new XMLQuery();
                            query.DeprecatedIn(version);
                        }else if(version.equals("-all")){
                            XMLQuery query = new XMLQuery();
                            query.DeprecatedIn();
                        }else{
                            System.out.println("There is no such PDF version. Correct values are: 1.0, 1.1, 1.2, 1.3, 1.4, 1.5, 1.6, 1.7 or 2.0");
                        }
                    }else{
                        System.out.println("PDF version was not specified. Correct values are: 1.0, 1.1, 1.2, 1.3, 1.4, 1.5, 1.6, 1.7 or 2.0");
                        System.out.println("If you want to display all keys and their version use '-all' as parameter.");
                    }
                    break;
                case "--so":
                    System.out.println("gcxml " + grammar_version);
                    XMLQuery query = new XMLQuery();
                    if(query != null){
                        query.SchizophrenicObjects();
                    }
                    break;
                case "--keys":
                    System.out.println("gcxml " + grammar_version);
                    query = new XMLQuery();
                    if(query != null){
                        query.KeyOccurrenceCount();
                    }
                    break;
                 case "--po":
                    System.out.println("gcxml " + grammar_version);
                    if(args.length > 1){
                        query = new XMLQuery();
                        if(query != null){
                            query.PotentialDicts(args[1]);
                        }
                    }else{
                        System.out.println("No keys specified. Expected list of keys, eg.: Key1,Key2,Key3");
                    }
                    break;
                 case "--version":
                     System.out.println("gcxml " + grammar_version);
                     break;
                 case "--tsv":
                     System.out.println("gcxml " + grammar_version);
                     TSVUpdater tsv2 = new TSVUpdater();
                 case "--sc":
                     System.out.println("gcxml " + grammar_version);
                     query = new XMLQuery();
                     query.getSpecialCases();
                     break;
                case "--help":
                    System.out.println("List of available commands:");
                    System.out.println("\t--version : print version information (" + grammar_version + ")");
                    System.out.println("\t--help    : show list of available commands");
                    System.out.println("\t--all     : convert latest TSV to XML and TSV for each specific PDF version");
                    System.out.println("\t--conv version : convert TSV to XML for specified PDF version");
                    System.out.println("\t--dep [ version | -all ] : return all keys deprecated in a specified PDF version (or -all)");
                    System.out.println("\t--keys    : return every key name and their occurrence counts for each version of PDF");
                    System.out.println("\t--po key[,key1,...] : return list of potential objects based on a set of given keys for each version of PDF");
                    System.out.println("\t--sc      : list special cases for every PDF version");
                    System.out.println("\t--sin [ version | -all ] : return all keys introduced in (\"since\") a specified PDF version (or -all)");
                    System.out.println("\t--so      : return objects that are not defined to have key Type, or where the Type key is specified as optional");
                    System.out.println("\t--tsv     : create TSV files for each PDF version");
                    break;
            }
        }else{
            System.out.println("No arguments specified.\n To see all available commands use --help:");
        }
    }
}<|MERGE_RESOLUTION|>--- conflicted
+++ resolved
@@ -21,20 +21,14 @@
  * @author fero
  */
 public class Gcxml {
+	/**
+	 * gcxml version string
+	 */
+    public static final String grammar_version = "0.3.0";
 
-<<<<<<< HEAD
     /**
      * @param args the command line arguments
      */
-    public static final String grammar_version = "0.3.0";
-    
-=======
-	/**
-	 * gcxml version string
-	 */
-    public static final String grammar_version = "0.2.8";
-
->>>>>>> c94006cd
     public static void main(String[] args) {
         final String delimiter = "\t";
         String inputFolder = inputFolder = System.getProperty("user.dir") + "/tsv/latest/";
