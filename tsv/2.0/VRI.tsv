--- conflicted
+++ resolved
@@ -4,8 +4,4 @@
 CRL	array	2.0		TRUE	FALSE	FALSE				[ArrayOfStreamsGeneral]	
 OCSP	array	2.0		TRUE	FALSE	FALSE				[ArrayOfStreamsGeneral]	
 TU	date	2.0		FALSE	FALSE	FALSE					
-<<<<<<< HEAD
-TS	stream	2.0		FALSE	FALSE	FALSE				[Stream]	
-=======
-TS	stream	2.0		FALSE	TRUE	FALSE				[Stream]	
->>>>>>> 847a5ffa
+TS	stream	2.0		FALSE	TRUE	FALSE				[Stream]	