Key	Type	SinceVersion	DeprecatedIn	Required	IndirectReference	Inheritable	DefaultValue	PossibleValues	SpecialCase	Link	Note
Type	name	2.0		FALSE	FALSE	FALSE		[DSS]			
<<<<<<< HEAD
VRI	dictionary	2.0		FALSE	FALSE	FALSE				[VRI]	
Certs	array	2.0		FALSE	FALSE	FALSE				[ArrayOfStreamsGeneral]	
OCSPs	array	2.0		FALSE	FALSE	FALSE				[ArrayOfStreamsGeneral]	
CRLs	array	2.0		FALSE	FALSE	FALSE				[ArrayOfStreamsGeneral]	
=======
VRI	dictionary	2.0		FALSE	FALSE	FALSE				[fn:SinceVersion(2.0,VRI)]	
Certs	array	2.0		FALSE	FALSE	FALSE				[fn:SinceVersion(1.0,ArrayOfStreamsGeneral)]	
OCSPs	array	2.0		FALSE	FALSE	FALSE				[fn:SinceVersion(1.0,ArrayOfStreamsGeneral)]	
CRLs	array	2.0		FALSE	FALSE	FALSE				[fn:SinceVersion(1.0,ArrayOfStreamsGeneral)]	
>>>>>>> 847a5ffa
<|MERGE_RESOLUTION|>--- conflicted
+++ resolved
@@ -1,13 +1,6 @@
 Key	Type	SinceVersion	DeprecatedIn	Required	IndirectReference	Inheritable	DefaultValue	PossibleValues	SpecialCase	Link	Note
 Type	name	2.0		FALSE	FALSE	FALSE		[DSS]			
-<<<<<<< HEAD
-VRI	dictionary	2.0		FALSE	FALSE	FALSE				[VRI]	
-Certs	array	2.0		FALSE	FALSE	FALSE				[ArrayOfStreamsGeneral]	
-OCSPs	array	2.0		FALSE	FALSE	FALSE				[ArrayOfStreamsGeneral]	
-CRLs	array	2.0		FALSE	FALSE	FALSE				[ArrayOfStreamsGeneral]	
-=======
 VRI	dictionary	2.0		FALSE	FALSE	FALSE				[fn:SinceVersion(2.0,VRI)]	
 Certs	array	2.0		FALSE	FALSE	FALSE				[fn:SinceVersion(1.0,ArrayOfStreamsGeneral)]	
 OCSPs	array	2.0		FALSE	FALSE	FALSE				[fn:SinceVersion(1.0,ArrayOfStreamsGeneral)]	
-CRLs	array	2.0		FALSE	FALSE	FALSE				[fn:SinceVersion(1.0,ArrayOfStreamsGeneral)]	
->>>>>>> 847a5ffa
+CRLs	array	2.0		FALSE	FALSE	FALSE				[fn:SinceVersion(1.0,ArrayOfStreamsGeneral)]	